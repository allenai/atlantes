--- conflicted
+++ resolved
@@ -56,15 +56,8 @@
         --quiet && \
     python -m pip install --no-cache-dir .
 
-<<<<<<< HEAD
 ENV PORT=8080
 EXPOSE ${PORT}
 
-# Note that the line below may need to be specific to service,
-# if we want a single dockerfile/or can have multiple docker-compose files.
-# Either way, adding this so that tests/main.py can be run in the with gh-actions
-CMD ["python3", "src/main_activity.py"]
-=======
 # Set the default command to run your application
-CMD ["python", "src/main.py"]
->>>>>>> 135af778
+CMD ["python", "src/main_activity.py"]